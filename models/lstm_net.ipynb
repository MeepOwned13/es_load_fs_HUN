{
 "cells": [
  {
   "cell_type": "markdown",
   "source": [
    "### Imports"
   ],
   "metadata": {
    "collapsed": false
   },
   "id": "f1173e19089d7b08"
  },
  {
   "cell_type": "code",
   "execution_count": 1,
   "outputs": [],
   "source": [
    "import random\n",
    "import numpy as np\n",
    "import pandas as pd\n",
    "import matplotlib.pyplot as plt\n",
    "import torch\n",
    "from torch import nn\n",
    "import trainer_lib as tl\n",
    "from torch_model_definitions import GaussianNoise\n",
    "\n",
    "torch.manual_seed(310231551)\n",
    "random.seed(3009231410)\n",
    "np.random.seed(2909231846)\n",
    "np_random_state = np.random.RandomState(131002)"
   ],
   "metadata": {
    "collapsed": false,
    "ExecuteTime": {
     "end_time": "2023-10-20T18:42:32.129800600Z",
     "start_time": "2023-10-20T18:42:28.242618300Z"
    }
   },
   "id": "242f902e948b817f"
  },
  {
   "cell_type": "markdown",
   "source": [
    "### Load data"
   ],
   "metadata": {
    "collapsed": false
   },
   "id": "9368fad7ca0a9df2"
  },
  {
   "cell_type": "code",
   "execution_count": null,
   "outputs": [],
   "source": [
    "df: pd.DataFrame = tl.load_country_wide_dataset('../data/country_data.csv')\n",
    "\n",
    "X = df.to_numpy(dtype=np.float32)\n",
    "y = df['el_load'].to_numpy(dtype=np.float32)"
   ],
   "metadata": {
    "collapsed": false
   },
   "id": "6203873f30ffdfa"
  },
  {
   "cell_type": "markdown",
   "source": [
    "### Define models"
   ],
   "metadata": {
    "collapsed": false
   },
   "id": "5a90fabd53d08648"
  },
  {
   "cell_type": "code",
   "execution_count": 2,
   "outputs": [],
   "source": [
    "class LSTMModel(nn.Module):\n",
    "    def __init__(self, features=11, hidden_size=15, num_layers=2, dropout=0.0, in_noise=0.0, hid_noise=0.0, bidirectional=True, **kwargs):\n",
    "        \"\"\"n_w specifies where to add noise: 'input' or 'hidden'\"\"\"\n",
    "        super(LSTMModel, self).__init__()\n",
    "        self.hidden_size = hidden_size\n",
    "        self.h_n_dim = 2 if bidirectional else 1\n",
    "        self.num_layers = num_layers\n",
    "        self.in_noise = GaussianNoise(in_noise)\n",
    "        rec_drop = dropout if num_layers > 1 else 0.0\n",
    "        self.lstm = nn.LSTM(input_size=features, hidden_size=self.hidden_size, num_layers=num_layers, batch_first=True, bidirectional=bidirectional, dropout=rec_drop)\n",
    "        # https://pytorch.org/docs/stable/generated/torch.nn.LSTM.html\n",
    "        self.fc = nn.Sequential(\n",
    "            nn.Flatten(),\n",
    "            GaussianNoise(hid_noise),\n",
    "            nn.Dropout(dropout),\n",
    "            nn.Linear(self.hidden_size * self.h_n_dim * self.num_layers, 3)\n",
    "        )\n",
    "\n",
    "    def forward(self, x):\n",
    "        x = self.in_noise(x)\n",
    "        batch_size = x.shape[0]\n",
    "        h_0 = torch.zeros(self.h_n_dim * self.num_layers, batch_size, self.hidden_size).requires_grad_().to(tl.TRAINER_LIB_DEVICE)\n",
    "        c_0 = torch.zeros(self.h_n_dim * self.num_layers, batch_size, self.hidden_size).requires_grad_().to(tl.TRAINER_LIB_DEVICE)\n",
    "\n",
    "        output, (h_n, c_n) = self.lstm(x, (h_0, c_0))\n",
    "        h_n = torch.permute(h_n, (1, 0, 2)) # From shape [h_n_dim, batch, hidden_size] -> [batch, h_n_dim, hidden_size]\n",
    "                                            # flatten and fully connected layer expects batch to be the first dimension\n",
    "        return self.fc(h_n)\n",
    "    \n",
    "    \n",
    "class LSTMParams(LSTMModel):\n",
    "    def __init__(self, param_group='2-20', dropout=0.0, in_noise=0.0, hid_noise=0.0, **kwargs):\n",
    "        if param_group == '3-20':\n",
    "            super(LSTMParams, self).__init__(11, hidden_size=20, num_layers=3, bidirectional=True, dropout=dropout, in_noise=in_noise, hid_noise=hid_noise)\n",
    "        elif param_group == '3-15':\n",
    "            super(LSTMParams, self).__init__(11, hidden_size=15, num_layers=3, bidirectional=True, dropout=dropout, in_noise=in_noise, hid_noise=hid_noise)\n",
    "        else:\n",
    "            super(LSTMParams, self).__init__(11, hidden_size=20, num_layers=2, bidirectional=True, dropout=dropout, in_noise=in_noise, hid_noise=hid_noise)"
   ],
   "metadata": {
    "collapsed": false,
    "ExecuteTime": {
     "end_time": "2023-10-20T18:42:32.139421800Z",
     "start_time": "2023-10-20T18:42:32.134800100Z"
    }
   },
   "id": "dcdf8355f27d18f6"
  },
  {
   "cell_type": "markdown",
   "source": [
    "### Grid search"
   ],
   "metadata": {
    "collapsed": false
   },
   "id": "a7c2907dd02a6611"
  },
  {
   "cell_type": "markdown",
   "source": [
    "I'll first look at different model constructions, then I'll look into hyperparameters, dropouts, noise and maybe higher sequence lengths."
   ],
   "metadata": {
    "collapsed": false
   },
   "id": "5ed6b4ef2243c140"
  },
  {
   "cell_type": "code",
   "execution_count": null,
   "outputs": [],
   "source": [
    "grid = tl.Grid({\n",
    "    'epochs': [1000],  # we use early stopping, so this is just a high number\n",
    "    'lr': [0.001],\n",
    "    'model': [LSTMModel],\n",
    "    'hidden_size': [15, 30],\n",
    "    'num_layers': [1, 2],\n",
    "    'bidirectional': [False, True],\n",
    "    'n_splits': [6],\n",
    "})\n",
    "\n",
    "wrapper = tl.MIMOTSWrapper(LSTMModel(), seq_len=24, pred_len=3)\n",
    "b_p, b_s = wrapper.grid_search(X, y, grid, verbose=4)\n",
    "print(f\"\\nBest params: {b_p}\\nBest score: {b_s}\")"
   ],
   "metadata": {
    "collapsed": false
   },
   "id": "f7c94fa75f614a23"
  },
  {
   "cell_type": "markdown",
   "source": [
    "I need to try out different validation set sizes.\n",
    "\n",
    "### Validation set size"
   ],
   "metadata": {
    "collapsed": false
   },
   "id": "6d890928f1623f60"
  },
  {
   "cell_type": "code",
   "execution_count": null,
   "outputs": [],
   "source": [
    "n_p = {k: [v] for k, v in b_p.items()}\n",
    "n_p['val_mod'] = [2, 3, 4, 5, 6, 7]\n",
    "grid = tl.Grid(n_p)\n",
    "\n",
    "wrapper = tl.MIMOTSWrapper(LSTMModel(), seq_len=24, pred_len=3)\n",
    "b_p, b_s = wrapper.grid_search(X, y, grid, verbose=4)\n",
    "print(f\"\\nBest params: {b_p}\\nBest score: {b_s}\")"
   ],
   "metadata": {
    "collapsed": false
   },
   "id": "fa0a4b6b53fb8937"
  },
  {
   "cell_type": "code",
   "execution_count": null,
   "outputs": [],
   "source": [
    "n_p = {k: [v] for k, v in b_p.items()}\n",
    "n_p['val_mod'] = [7, 8, 9, 10, 11, 12]\n",
    "grid = tl.Grid(n_p)\n",
    "\n",
    "wrapper = tl.MIMOTSWrapper(LSTMModel(), seq_len=24, pred_len=3)\n",
    "b_p, b_s = wrapper.grid_search(X, y, grid, verbose=4)\n",
    "print(f\"\\nBest params: {b_p}\\nBest score: {b_s}\")"
   ],
   "metadata": {
    "collapsed": false
   },
   "id": "aaebfe8be35381ce"
  },
  {
   "cell_type": "markdown",
   "source": [
    "11 performed the best, but it seems quite unstable, I'll go with 8, since it seems to be the most stable. (This will be the default in trainer_lib.py "
   ],
   "metadata": {
    "collapsed": false
   },
   "id": "5a31a7c58e31ad09"
  },
  {
   "cell_type": "markdown",
   "source": [
    "### Fine tune model parameters"
   ],
   "metadata": {
    "collapsed": false
   },
   "id": "142fd70ba3e20b5a"
  },
  {
   "cell_type": "markdown",
   "source": [
    "Bidirectional models seem to perform better. Let's test different hidden and layer sizes."
   ],
   "metadata": {
    "collapsed": false
   },
   "id": "5220c687c42a09f2"
  },
  {
   "cell_type": "code",
   "execution_count": null,
   "outputs": [],
   "source": [
    "grid = tl.Grid({\n",
    "    'epochs': [1000],  # we use early stopping, so this is just a high number\n",
    "    'lr': [0.001],\n",
    "    'model': [LSTMModel],\n",
    "    'hidden_size': [10, 15, 20],\n",
    "    'num_layers': [1, 2, 3],\n",
    "    'bidirectional': [True],\n",
    "    'n_splits': [6],\n",
    "    'dropout': [0.3],\n",
    "}) # val_mod is default at 8\n",
    "\n",
    "wrapper = tl.MIMOTSWrapper(LSTMModel(), seq_len=24, pred_len=3)\n",
    "b_p, b_s = wrapper.grid_search(X, y, grid, verbose=3)\n",
    "print(f\"\\nBest params: {b_p}\\nBest score: {b_s}\")"
   ],
   "metadata": {
    "collapsed": false
   },
   "id": "9e8bf897a525b2bc"
  },
  {
   "cell_type": "markdown",
   "source": [
    "(num_layers) - (hidden_sizes): (notes)\n",
    "- 2 - 20: I see a lot of consistency\n",
    "- 3 - 15: Not too consistent, but has good overall score\n",
    "- 3 - 20: Seems somewhat consistent, has the best overall score"
   ],
   "metadata": {
    "collapsed": false
   },
   "id": "a9acf0859118a749"
  },
  {
   "cell_type": "markdown",
   "source": [
    "I'll do some quick learning rate testing."
   ],
   "metadata": {
    "collapsed": false
   },
   "id": "58f74d3e275f492c"
  },
  {
   "cell_type": "code",
   "execution_count": null,
   "outputs": [],
   "source": [
    "grid = tl.Grid({\n",
    "    'epochs': [1000],  # we use early stopping, so this is just a high number\n",
    "    'lr': [0.001, 0.0005, 0.0001],\n",
    "    'model': [LSTMParams],\n",
    "    'param_group': ['3-20'],\n",
    "    'n_splits': [6],\n",
    "    'dropout': [0.3],\n",
    "}) # val_mod is default at 8\n",
    "\n",
    "b_p, b_s = wrapper.grid_search(X, y, grid, verbose=3)\n",
    "print(f\"\\nBest params: {b_p}\\nBest score: {b_s}\")"
   ],
   "metadata": {
    "collapsed": false
   },
   "id": "acd34298dad66ca6"
  },
  {
   "cell_type": "markdown",
   "source": [
    "Learning rate 0.0001 is very promising, it's also pretty consistent."
   ],
   "metadata": {
    "collapsed": false
   },
   "id": "aa78c02b94d651c1"
  },
  {
   "cell_type": "markdown",
   "source": [
    "### Noise"
   ],
   "metadata": {
    "collapsed": false
   },
   "id": "346cacc93ab71e9c"
  },
  {
   "cell_type": "code",
   "execution_count": null,
   "outputs": [],
   "source": [
    "grid = tl.Grid({\n",
    "    'epochs': [1000],  # we use early stopping, so this is just a high number\n",
    "    'lr': [0.0001],\n",
    "    'model': [LSTMParams],\n",
    "    'param_group': ['2-20', '3-20'],\n",
    "    'n_splits': [6],\n",
    "    'dropout': [0.3],  # I'll test dropout next\n",
    "    'in_noise': [0.0, 0.05],\n",
    "    'hid_noise': [0.0, 0.05],\n",
    "}) # val_mod is default at 8\n",
    "\n",
    "wrapper = tl.MIMOTSWrapper(LSTMParams(), seq_len=24, pred_len=3)\n",
    "b_p, b_s = wrapper.grid_search(X, y, grid, verbose=3)\n",
    "print(f\"\\nBest params: {b_p}\\nBest score: {b_s}\")"
   ],
   "metadata": {
    "collapsed": false
   },
   "id": "e23d6112b4b0e497"
  },
  {
   "cell_type": "markdown",
   "source": [
    "3-20 configuration seems more consistent, input noise throws off the model too much at this point.\n",
    "Time to test different dropouts."
   ],
   "metadata": {
    "collapsed": false
   },
   "id": "ea0be8523e8635f6"
  },
  {
   "cell_type": "markdown",
   "source": [
    "### Dropouts"
   ],
   "metadata": {
    "collapsed": false
   },
   "id": "5fa0bd9aea5b4521"
  },
  {
   "cell_type": "code",
   "execution_count": null,
   "outputs": [],
   "source": [
    "grid = tl.Grid({\n",
    "    'epochs': [1000],  # we use early stopping, so this is just a high number\n",
    "    'lr': [0.0001],\n",
    "    'model': [LSTMParams],\n",
    "    'param_group': ['3-20'],\n",
    "    'n_splits': [6],\n",
    "    'dropout': [0.3, 0.5],\n",
    "    'hid_noise': [0.05, 0.1],\n",
    "}) # val_mod is default at 8\n",
    "\n",
    "wrapper = tl.MIMOTSWrapper(LSTMParams(), seq_len=24, pred_len=3)\n",
    "b_p, b_s = wrapper.grid_search(X, y, grid, verbose=3)\n",
    "print(f\"\\nBest params: {b_p}\\nBest score: {b_s}\")"
   ],
   "metadata": {
    "collapsed": false
   },
   "id": "a1f49342e6848c92"
  },
  {
   "cell_type": "markdown",
   "source": [
    "It seems that 0.3 dropout and 0.05 noise was the best."
   ],
   "metadata": {
    "collapsed": false
   },
   "id": "ef310e0e22ae58ba"
  },
  {
   "cell_type": "markdown",
   "source": [
    "### Test of all features\n",
    "\n",
    "It might be worth testing if adding back the features filtered in feature selection help us in any way. This way we let the model decide what features are important.\n",
    "If scores don't increase, I'll keep the feature selection."
   ],
   "metadata": {
    "collapsed": false
   },
   "id": "f5cbc7ba18ef9416"
  },
  {
   "cell_type": "code",
   "execution_count": null,
   "outputs": [],
   "source": [
    "df: pd.DataFrame = tl.load_country_wide_dataset('../data/country_data.csv', True)\n",
    "\n",
    "X = df.to_numpy(dtype=np.float32)\n",
    "y = df['el_load'].to_numpy(dtype=np.float32)\n",
    "\n",
    "wrapper = tl.MIMOTSWrapper(LSTMModel(18, hidden_size=20, num_layers=3, bidirectional=True, dropout=0.3, hid_noise=0.05), seq_len=24, pred_len=3)\n",
    "result = wrapper.validate_ts_strategy(X, y, 1000, lr=0.0001, n_splits=6)\n",
    "\n",
    "print(sum(result[3]) / len(result[3]), \"-\", sum(result[3][1:]) / (len(result[3]) - 1))\n",
    "st = X.shape[0] // 7\n",
    "tl.MIMOTSWrapper.print_evaluation_info(*wrapper.predict(X[-st:], y[-st:]))\n",
    "\n",
    "\n",
    "# load back original X and y\n",
    "df: pd.DataFrame = tl.load_country_wide_dataset('../data/country_data.csv')\n",
    "\n",
    "X = df.to_numpy(dtype=np.float32)\n",
    "y = df['el_load'].to_numpy(dtype=np.float32)"
   ],
   "metadata": {
    "collapsed": false
   },
   "id": "6b5f4839571957f4"
  },
  {
   "cell_type": "markdown",
   "source": [
    "This seems to be worse, so I'll keep the feature selection."
   ],
   "metadata": {
    "collapsed": false
   },
   "id": "581a1ace700e468b"
  },
  {
   "cell_type": "markdown",
   "source": [
    "### Trying to speed up training."
   ],
   "metadata": {
    "collapsed": false
   },
   "id": "f948a313d753cb4f"
  },
  {
   "cell_type": "code",
   "execution_count": null,
   "outputs": [],
   "source": [
    "grid = tl.Grid({\n",
    "    'epochs': [1000],  # we use early stopping, so this is just a high number\n",
    "    'lr': [0.001],\n",
    "    'model': [LSTMParams],\n",
    "    'param_group': ['3-20'],\n",
    "    'dropout': [0.3],\n",
    "    'hid_noise': [0.05],\n",
    "    'batch_size': [1024, 2048, 4096],\n",
    "    'es_p': [20],\n",
    "}) # n_splits defaulted to 6, val_mod to 8\n",
    "\n",
    "wrapper = tl.MIMOTSWrapper(LSTMParams(), seq_len=24, pred_len=3)\n",
    "b_p, b_s = wrapper.grid_search(X, y, grid, verbose=4)\n",
    "print(f\"\\nBest params: {b_p}\\nBest score: {b_s}\")"
   ],
   "metadata": {
    "collapsed": false
   },
   "id": "36a92ace8a27b51f"
  },
  {
   "cell_type": "markdown",
   "source": [
    "### Final"
   ],
   "metadata": {
    "collapsed": false
   },
<<<<<<< HEAD
   "id": "33f30039fd2900af"
  },
  {
   "cell_type": "code",
   "execution_count": null,
   "outputs": [],
   "source": [
    "wrapper = tl.MIMOTSWrapper(LSTMParams('3-20', dropout=0.3, hid_noise=0.05), seq_len=24, pred_len=3)\n",
    "result = wrapper.validate_ts_strategy(X, y, 1000, batch_size=2048, lr=0.001, n_splits=6, es_p=20)"
=======
   "id": "593e609f0164307e"
  },
  {
   "cell_type": "markdown",
   "source": [
    "### Test of all features\n",
    "\n",
    "It might be worth testing if adding back the features filtered in feature selection help us in any way. This way we let the model decide what features are important.\n",
    "If scores don't increase, I'll keep the feature selection."
>>>>>>> 9bb5cc33
   ],
   "metadata": {
    "collapsed": false
   },
<<<<<<< HEAD
   "id": "f7b237a54694472d"
=======
   "id": "f5cbc7ba18ef9416"
>>>>>>> 9bb5cc33
  },
  {
   "cell_type": "code",
   "execution_count": null,
   "outputs": [],
   "source": [
<<<<<<< HEAD
=======
    "df: pd.DataFrame = tl.load_country_wide_dataset('../data/country_data.csv', True)\n",
    "\n",
    "X = df.to_numpy(dtype=np.float32)\n",
    "y = df['el_load'].to_numpy(dtype=np.float32)\n",
    "\n",
    "wrapper = tl.MIMOTSWrapper(LSTMModel(18, hidden_size=20, num_layers=3, bidirectional=True, dropout=0.3, hid_noise=0.05), seq_len=24, pred_len=3)\n",
    "result = wrapper.validate_ts_strategy(X, y, 1000, lr=0.0001, n_splits=6)\n",
    "\n",
>>>>>>> 9bb5cc33
    "print(sum(result[3]) / len(result[3]), \"-\", sum(result[3][1:]) / (len(result[3]) - 1))\n",
    "st = X.shape[0] // 7\n",
    "tl.MIMOTSWrapper.print_evaluation_info(*wrapper.predict(X[-st:], y[-st:]))"
   ],
   "metadata": {
    "collapsed": false
   },
<<<<<<< HEAD
   "id": "2a001f286526ad1b"
=======
   "id": "6b5f4839571957f4"
  },
  {
   "cell_type": "markdown",
   "source": [
    "This seems to be worse, so I'll keep the feature selection."
   ],
   "metadata": {
    "collapsed": false
   },
   "id": "581a1ace700e468b"
>>>>>>> 9bb5cc33
  }
 ],
 "metadata": {
  "kernelspec": {
   "display_name": "Python 3",
   "language": "python",
   "name": "python3"
  },
  "language_info": {
   "codemirror_mode": {
    "name": "ipython",
    "version": 2
   },
   "file_extension": ".py",
   "mimetype": "text/x-python",
   "name": "python",
   "nbconvert_exporter": "python",
   "pygments_lexer": "ipython2",
   "version": "2.7.6"
  }
 },
 "nbformat": 4,
 "nbformat_minor": 5
}
<|MERGE_RESOLUTION|>--- conflicted
+++ resolved
@@ -1,608 +1,567 @@
-{
- "cells": [
-  {
-   "cell_type": "markdown",
-   "source": [
-    "### Imports"
-   ],
-   "metadata": {
-    "collapsed": false
-   },
-   "id": "f1173e19089d7b08"
-  },
-  {
-   "cell_type": "code",
-   "execution_count": 1,
-   "outputs": [],
-   "source": [
-    "import random\n",
-    "import numpy as np\n",
-    "import pandas as pd\n",
-    "import matplotlib.pyplot as plt\n",
-    "import torch\n",
-    "from torch import nn\n",
-    "import trainer_lib as tl\n",
-    "from torch_model_definitions import GaussianNoise\n",
-    "\n",
-    "torch.manual_seed(310231551)\n",
-    "random.seed(3009231410)\n",
-    "np.random.seed(2909231846)\n",
-    "np_random_state = np.random.RandomState(131002)"
-   ],
-   "metadata": {
-    "collapsed": false,
-    "ExecuteTime": {
-     "end_time": "2023-10-20T18:42:32.129800600Z",
-     "start_time": "2023-10-20T18:42:28.242618300Z"
-    }
-   },
-   "id": "242f902e948b817f"
-  },
-  {
-   "cell_type": "markdown",
-   "source": [
-    "### Load data"
-   ],
-   "metadata": {
-    "collapsed": false
-   },
-   "id": "9368fad7ca0a9df2"
-  },
-  {
-   "cell_type": "code",
-   "execution_count": null,
-   "outputs": [],
-   "source": [
-    "df: pd.DataFrame = tl.load_country_wide_dataset('../data/country_data.csv')\n",
-    "\n",
-    "X = df.to_numpy(dtype=np.float32)\n",
-    "y = df['el_load'].to_numpy(dtype=np.float32)"
-   ],
-   "metadata": {
-    "collapsed": false
-   },
-   "id": "6203873f30ffdfa"
-  },
-  {
-   "cell_type": "markdown",
-   "source": [
-    "### Define models"
-   ],
-   "metadata": {
-    "collapsed": false
-   },
-   "id": "5a90fabd53d08648"
-  },
-  {
-   "cell_type": "code",
-   "execution_count": 2,
-   "outputs": [],
-   "source": [
-    "class LSTMModel(nn.Module):\n",
-    "    def __init__(self, features=11, hidden_size=15, num_layers=2, dropout=0.0, in_noise=0.0, hid_noise=0.0, bidirectional=True, **kwargs):\n",
-    "        \"\"\"n_w specifies where to add noise: 'input' or 'hidden'\"\"\"\n",
-    "        super(LSTMModel, self).__init__()\n",
-    "        self.hidden_size = hidden_size\n",
-    "        self.h_n_dim = 2 if bidirectional else 1\n",
-    "        self.num_layers = num_layers\n",
-    "        self.in_noise = GaussianNoise(in_noise)\n",
-    "        rec_drop = dropout if num_layers > 1 else 0.0\n",
-    "        self.lstm = nn.LSTM(input_size=features, hidden_size=self.hidden_size, num_layers=num_layers, batch_first=True, bidirectional=bidirectional, dropout=rec_drop)\n",
-    "        # https://pytorch.org/docs/stable/generated/torch.nn.LSTM.html\n",
-    "        self.fc = nn.Sequential(\n",
-    "            nn.Flatten(),\n",
-    "            GaussianNoise(hid_noise),\n",
-    "            nn.Dropout(dropout),\n",
-    "            nn.Linear(self.hidden_size * self.h_n_dim * self.num_layers, 3)\n",
-    "        )\n",
-    "\n",
-    "    def forward(self, x):\n",
-    "        x = self.in_noise(x)\n",
-    "        batch_size = x.shape[0]\n",
-    "        h_0 = torch.zeros(self.h_n_dim * self.num_layers, batch_size, self.hidden_size).requires_grad_().to(tl.TRAINER_LIB_DEVICE)\n",
-    "        c_0 = torch.zeros(self.h_n_dim * self.num_layers, batch_size, self.hidden_size).requires_grad_().to(tl.TRAINER_LIB_DEVICE)\n",
-    "\n",
-    "        output, (h_n, c_n) = self.lstm(x, (h_0, c_0))\n",
-    "        h_n = torch.permute(h_n, (1, 0, 2)) # From shape [h_n_dim, batch, hidden_size] -> [batch, h_n_dim, hidden_size]\n",
-    "                                            # flatten and fully connected layer expects batch to be the first dimension\n",
-    "        return self.fc(h_n)\n",
-    "    \n",
-    "    \n",
-    "class LSTMParams(LSTMModel):\n",
-    "    def __init__(self, param_group='2-20', dropout=0.0, in_noise=0.0, hid_noise=0.0, **kwargs):\n",
-    "        if param_group == '3-20':\n",
-    "            super(LSTMParams, self).__init__(11, hidden_size=20, num_layers=3, bidirectional=True, dropout=dropout, in_noise=in_noise, hid_noise=hid_noise)\n",
-    "        elif param_group == '3-15':\n",
-    "            super(LSTMParams, self).__init__(11, hidden_size=15, num_layers=3, bidirectional=True, dropout=dropout, in_noise=in_noise, hid_noise=hid_noise)\n",
-    "        else:\n",
-    "            super(LSTMParams, self).__init__(11, hidden_size=20, num_layers=2, bidirectional=True, dropout=dropout, in_noise=in_noise, hid_noise=hid_noise)"
-   ],
-   "metadata": {
-    "collapsed": false,
-    "ExecuteTime": {
-     "end_time": "2023-10-20T18:42:32.139421800Z",
-     "start_time": "2023-10-20T18:42:32.134800100Z"
-    }
-   },
-   "id": "dcdf8355f27d18f6"
-  },
-  {
-   "cell_type": "markdown",
-   "source": [
-    "### Grid search"
-   ],
-   "metadata": {
-    "collapsed": false
-   },
-   "id": "a7c2907dd02a6611"
-  },
-  {
-   "cell_type": "markdown",
-   "source": [
-    "I'll first look at different model constructions, then I'll look into hyperparameters, dropouts, noise and maybe higher sequence lengths."
-   ],
-   "metadata": {
-    "collapsed": false
-   },
-   "id": "5ed6b4ef2243c140"
-  },
-  {
-   "cell_type": "code",
-   "execution_count": null,
-   "outputs": [],
-   "source": [
-    "grid = tl.Grid({\n",
-    "    'epochs': [1000],  # we use early stopping, so this is just a high number\n",
-    "    'lr': [0.001],\n",
-    "    'model': [LSTMModel],\n",
-    "    'hidden_size': [15, 30],\n",
-    "    'num_layers': [1, 2],\n",
-    "    'bidirectional': [False, True],\n",
-    "    'n_splits': [6],\n",
-    "})\n",
-    "\n",
-    "wrapper = tl.MIMOTSWrapper(LSTMModel(), seq_len=24, pred_len=3)\n",
-    "b_p, b_s = wrapper.grid_search(X, y, grid, verbose=4)\n",
-    "print(f\"\\nBest params: {b_p}\\nBest score: {b_s}\")"
-   ],
-   "metadata": {
-    "collapsed": false
-   },
-   "id": "f7c94fa75f614a23"
-  },
-  {
-   "cell_type": "markdown",
-   "source": [
-    "I need to try out different validation set sizes.\n",
-    "\n",
-    "### Validation set size"
-   ],
-   "metadata": {
-    "collapsed": false
-   },
-   "id": "6d890928f1623f60"
-  },
-  {
-   "cell_type": "code",
-   "execution_count": null,
-   "outputs": [],
-   "source": [
-    "n_p = {k: [v] for k, v in b_p.items()}\n",
-    "n_p['val_mod'] = [2, 3, 4, 5, 6, 7]\n",
-    "grid = tl.Grid(n_p)\n",
-    "\n",
-    "wrapper = tl.MIMOTSWrapper(LSTMModel(), seq_len=24, pred_len=3)\n",
-    "b_p, b_s = wrapper.grid_search(X, y, grid, verbose=4)\n",
-    "print(f\"\\nBest params: {b_p}\\nBest score: {b_s}\")"
-   ],
-   "metadata": {
-    "collapsed": false
-   },
-   "id": "fa0a4b6b53fb8937"
-  },
-  {
-   "cell_type": "code",
-   "execution_count": null,
-   "outputs": [],
-   "source": [
-    "n_p = {k: [v] for k, v in b_p.items()}\n",
-    "n_p['val_mod'] = [7, 8, 9, 10, 11, 12]\n",
-    "grid = tl.Grid(n_p)\n",
-    "\n",
-    "wrapper = tl.MIMOTSWrapper(LSTMModel(), seq_len=24, pred_len=3)\n",
-    "b_p, b_s = wrapper.grid_search(X, y, grid, verbose=4)\n",
-    "print(f\"\\nBest params: {b_p}\\nBest score: {b_s}\")"
-   ],
-   "metadata": {
-    "collapsed": false
-   },
-   "id": "aaebfe8be35381ce"
-  },
-  {
-   "cell_type": "markdown",
-   "source": [
-    "11 performed the best, but it seems quite unstable, I'll go with 8, since it seems to be the most stable. (This will be the default in trainer_lib.py "
-   ],
-   "metadata": {
-    "collapsed": false
-   },
-   "id": "5a31a7c58e31ad09"
-  },
-  {
-   "cell_type": "markdown",
-   "source": [
-    "### Fine tune model parameters"
-   ],
-   "metadata": {
-    "collapsed": false
-   },
-   "id": "142fd70ba3e20b5a"
-  },
-  {
-   "cell_type": "markdown",
-   "source": [
-    "Bidirectional models seem to perform better. Let's test different hidden and layer sizes."
-   ],
-   "metadata": {
-    "collapsed": false
-   },
-   "id": "5220c687c42a09f2"
-  },
-  {
-   "cell_type": "code",
-   "execution_count": null,
-   "outputs": [],
-   "source": [
-    "grid = tl.Grid({\n",
-    "    'epochs': [1000],  # we use early stopping, so this is just a high number\n",
-    "    'lr': [0.001],\n",
-    "    'model': [LSTMModel],\n",
-    "    'hidden_size': [10, 15, 20],\n",
-    "    'num_layers': [1, 2, 3],\n",
-    "    'bidirectional': [True],\n",
-    "    'n_splits': [6],\n",
-    "    'dropout': [0.3],\n",
-    "}) # val_mod is default at 8\n",
-    "\n",
-    "wrapper = tl.MIMOTSWrapper(LSTMModel(), seq_len=24, pred_len=3)\n",
-    "b_p, b_s = wrapper.grid_search(X, y, grid, verbose=3)\n",
-    "print(f\"\\nBest params: {b_p}\\nBest score: {b_s}\")"
-   ],
-   "metadata": {
-    "collapsed": false
-   },
-   "id": "9e8bf897a525b2bc"
-  },
-  {
-   "cell_type": "markdown",
-   "source": [
-    "(num_layers) - (hidden_sizes): (notes)\n",
-    "- 2 - 20: I see a lot of consistency\n",
-    "- 3 - 15: Not too consistent, but has good overall score\n",
-    "- 3 - 20: Seems somewhat consistent, has the best overall score"
-   ],
-   "metadata": {
-    "collapsed": false
-   },
-   "id": "a9acf0859118a749"
-  },
-  {
-   "cell_type": "markdown",
-   "source": [
-    "I'll do some quick learning rate testing."
-   ],
-   "metadata": {
-    "collapsed": false
-   },
-   "id": "58f74d3e275f492c"
-  },
-  {
-   "cell_type": "code",
-   "execution_count": null,
-   "outputs": [],
-   "source": [
-    "grid = tl.Grid({\n",
-    "    'epochs': [1000],  # we use early stopping, so this is just a high number\n",
-    "    'lr': [0.001, 0.0005, 0.0001],\n",
-    "    'model': [LSTMParams],\n",
-    "    'param_group': ['3-20'],\n",
-    "    'n_splits': [6],\n",
-    "    'dropout': [0.3],\n",
-    "}) # val_mod is default at 8\n",
-    "\n",
-    "b_p, b_s = wrapper.grid_search(X, y, grid, verbose=3)\n",
-    "print(f\"\\nBest params: {b_p}\\nBest score: {b_s}\")"
-   ],
-   "metadata": {
-    "collapsed": false
-   },
-   "id": "acd34298dad66ca6"
-  },
-  {
-   "cell_type": "markdown",
-   "source": [
-    "Learning rate 0.0001 is very promising, it's also pretty consistent."
-   ],
-   "metadata": {
-    "collapsed": false
-   },
-   "id": "aa78c02b94d651c1"
-  },
-  {
-   "cell_type": "markdown",
-   "source": [
-    "### Noise"
-   ],
-   "metadata": {
-    "collapsed": false
-   },
-   "id": "346cacc93ab71e9c"
-  },
-  {
-   "cell_type": "code",
-   "execution_count": null,
-   "outputs": [],
-   "source": [
-    "grid = tl.Grid({\n",
-    "    'epochs': [1000],  # we use early stopping, so this is just a high number\n",
-    "    'lr': [0.0001],\n",
-    "    'model': [LSTMParams],\n",
-    "    'param_group': ['2-20', '3-20'],\n",
-    "    'n_splits': [6],\n",
-    "    'dropout': [0.3],  # I'll test dropout next\n",
-    "    'in_noise': [0.0, 0.05],\n",
-    "    'hid_noise': [0.0, 0.05],\n",
-    "}) # val_mod is default at 8\n",
-    "\n",
-    "wrapper = tl.MIMOTSWrapper(LSTMParams(), seq_len=24, pred_len=3)\n",
-    "b_p, b_s = wrapper.grid_search(X, y, grid, verbose=3)\n",
-    "print(f\"\\nBest params: {b_p}\\nBest score: {b_s}\")"
-   ],
-   "metadata": {
-    "collapsed": false
-   },
-   "id": "e23d6112b4b0e497"
-  },
-  {
-   "cell_type": "markdown",
-   "source": [
-    "3-20 configuration seems more consistent, input noise throws off the model too much at this point.\n",
-    "Time to test different dropouts."
-   ],
-   "metadata": {
-    "collapsed": false
-   },
-   "id": "ea0be8523e8635f6"
-  },
-  {
-   "cell_type": "markdown",
-   "source": [
-    "### Dropouts"
-   ],
-   "metadata": {
-    "collapsed": false
-   },
-   "id": "5fa0bd9aea5b4521"
-  },
-  {
-   "cell_type": "code",
-   "execution_count": null,
-   "outputs": [],
-   "source": [
-    "grid = tl.Grid({\n",
-    "    'epochs': [1000],  # we use early stopping, so this is just a high number\n",
-    "    'lr': [0.0001],\n",
-    "    'model': [LSTMParams],\n",
-    "    'param_group': ['3-20'],\n",
-    "    'n_splits': [6],\n",
-    "    'dropout': [0.3, 0.5],\n",
-    "    'hid_noise': [0.05, 0.1],\n",
-    "}) # val_mod is default at 8\n",
-    "\n",
-    "wrapper = tl.MIMOTSWrapper(LSTMParams(), seq_len=24, pred_len=3)\n",
-    "b_p, b_s = wrapper.grid_search(X, y, grid, verbose=3)\n",
-    "print(f\"\\nBest params: {b_p}\\nBest score: {b_s}\")"
-   ],
-   "metadata": {
-    "collapsed": false
-   },
-   "id": "a1f49342e6848c92"
-  },
-  {
-   "cell_type": "markdown",
-   "source": [
-    "It seems that 0.3 dropout and 0.05 noise was the best."
-   ],
-   "metadata": {
-    "collapsed": false
-   },
-   "id": "ef310e0e22ae58ba"
-  },
-  {
-   "cell_type": "markdown",
-   "source": [
-    "### Test of all features\n",
-    "\n",
-    "It might be worth testing if adding back the features filtered in feature selection help us in any way. This way we let the model decide what features are important.\n",
-    "If scores don't increase, I'll keep the feature selection."
-   ],
-   "metadata": {
-    "collapsed": false
-   },
-   "id": "f5cbc7ba18ef9416"
-  },
-  {
-   "cell_type": "code",
-   "execution_count": null,
-   "outputs": [],
-   "source": [
-    "df: pd.DataFrame = tl.load_country_wide_dataset('../data/country_data.csv', True)\n",
-    "\n",
-    "X = df.to_numpy(dtype=np.float32)\n",
-    "y = df['el_load'].to_numpy(dtype=np.float32)\n",
-    "\n",
-    "wrapper = tl.MIMOTSWrapper(LSTMModel(18, hidden_size=20, num_layers=3, bidirectional=True, dropout=0.3, hid_noise=0.05), seq_len=24, pred_len=3)\n",
-    "result = wrapper.validate_ts_strategy(X, y, 1000, lr=0.0001, n_splits=6)\n",
-    "\n",
-    "print(sum(result[3]) / len(result[3]), \"-\", sum(result[3][1:]) / (len(result[3]) - 1))\n",
-    "st = X.shape[0] // 7\n",
-    "tl.MIMOTSWrapper.print_evaluation_info(*wrapper.predict(X[-st:], y[-st:]))\n",
-    "\n",
-    "\n",
-    "# load back original X and y\n",
-    "df: pd.DataFrame = tl.load_country_wide_dataset('../data/country_data.csv')\n",
-    "\n",
-    "X = df.to_numpy(dtype=np.float32)\n",
-    "y = df['el_load'].to_numpy(dtype=np.float32)"
-   ],
-   "metadata": {
-    "collapsed": false
-   },
-   "id": "6b5f4839571957f4"
-  },
-  {
-   "cell_type": "markdown",
-   "source": [
-    "This seems to be worse, so I'll keep the feature selection."
-   ],
-   "metadata": {
-    "collapsed": false
-   },
-   "id": "581a1ace700e468b"
-  },
-  {
-   "cell_type": "markdown",
-   "source": [
-    "### Trying to speed up training."
-   ],
-   "metadata": {
-    "collapsed": false
-   },
-   "id": "f948a313d753cb4f"
-  },
-  {
-   "cell_type": "code",
-   "execution_count": null,
-   "outputs": [],
-   "source": [
-    "grid = tl.Grid({\n",
-    "    'epochs': [1000],  # we use early stopping, so this is just a high number\n",
-    "    'lr': [0.001],\n",
-    "    'model': [LSTMParams],\n",
-    "    'param_group': ['3-20'],\n",
-    "    'dropout': [0.3],\n",
-    "    'hid_noise': [0.05],\n",
-    "    'batch_size': [1024, 2048, 4096],\n",
-    "    'es_p': [20],\n",
-    "}) # n_splits defaulted to 6, val_mod to 8\n",
-    "\n",
-    "wrapper = tl.MIMOTSWrapper(LSTMParams(), seq_len=24, pred_len=3)\n",
-    "b_p, b_s = wrapper.grid_search(X, y, grid, verbose=4)\n",
-    "print(f\"\\nBest params: {b_p}\\nBest score: {b_s}\")"
-   ],
-   "metadata": {
-    "collapsed": false
-   },
-   "id": "36a92ace8a27b51f"
-  },
-  {
-   "cell_type": "markdown",
-   "source": [
-    "### Final"
-   ],
-   "metadata": {
-    "collapsed": false
-   },
-<<<<<<< HEAD
-   "id": "33f30039fd2900af"
-  },
-  {
-   "cell_type": "code",
-   "execution_count": null,
-   "outputs": [],
-   "source": [
-    "wrapper = tl.MIMOTSWrapper(LSTMParams('3-20', dropout=0.3, hid_noise=0.05), seq_len=24, pred_len=3)\n",
-    "result = wrapper.validate_ts_strategy(X, y, 1000, batch_size=2048, lr=0.001, n_splits=6, es_p=20)"
-=======
-   "id": "593e609f0164307e"
-  },
-  {
-   "cell_type": "markdown",
-   "source": [
-    "### Test of all features\n",
-    "\n",
-    "It might be worth testing if adding back the features filtered in feature selection help us in any way. This way we let the model decide what features are important.\n",
-    "If scores don't increase, I'll keep the feature selection."
->>>>>>> 9bb5cc33
-   ],
-   "metadata": {
-    "collapsed": false
-   },
-<<<<<<< HEAD
-   "id": "f7b237a54694472d"
-=======
-   "id": "f5cbc7ba18ef9416"
->>>>>>> 9bb5cc33
-  },
-  {
-   "cell_type": "code",
-   "execution_count": null,
-   "outputs": [],
-   "source": [
-<<<<<<< HEAD
-=======
-    "df: pd.DataFrame = tl.load_country_wide_dataset('../data/country_data.csv', True)\n",
-    "\n",
-    "X = df.to_numpy(dtype=np.float32)\n",
-    "y = df['el_load'].to_numpy(dtype=np.float32)\n",
-    "\n",
-    "wrapper = tl.MIMOTSWrapper(LSTMModel(18, hidden_size=20, num_layers=3, bidirectional=True, dropout=0.3, hid_noise=0.05), seq_len=24, pred_len=3)\n",
-    "result = wrapper.validate_ts_strategy(X, y, 1000, lr=0.0001, n_splits=6)\n",
-    "\n",
->>>>>>> 9bb5cc33
-    "print(sum(result[3]) / len(result[3]), \"-\", sum(result[3][1:]) / (len(result[3]) - 1))\n",
-    "st = X.shape[0] // 7\n",
-    "tl.MIMOTSWrapper.print_evaluation_info(*wrapper.predict(X[-st:], y[-st:]))"
-   ],
-   "metadata": {
-    "collapsed": false
-   },
-<<<<<<< HEAD
-   "id": "2a001f286526ad1b"
-=======
-   "id": "6b5f4839571957f4"
-  },
-  {
-   "cell_type": "markdown",
-   "source": [
-    "This seems to be worse, so I'll keep the feature selection."
-   ],
-   "metadata": {
-    "collapsed": false
-   },
-   "id": "581a1ace700e468b"
->>>>>>> 9bb5cc33
-  }
- ],
- "metadata": {
-  "kernelspec": {
-   "display_name": "Python 3",
-   "language": "python",
-   "name": "python3"
-  },
-  "language_info": {
-   "codemirror_mode": {
-    "name": "ipython",
-    "version": 2
-   },
-   "file_extension": ".py",
-   "mimetype": "text/x-python",
-   "name": "python",
-   "nbconvert_exporter": "python",
-   "pygments_lexer": "ipython2",
-   "version": "2.7.6"
-  }
- },
- "nbformat": 4,
- "nbformat_minor": 5
-}
+{
+ "cells": [
+  {
+   "cell_type": "markdown",
+   "source": [
+    "### Imports"
+   ],
+   "metadata": {
+    "collapsed": false
+   },
+   "id": "f1173e19089d7b08"
+  },
+  {
+   "cell_type": "code",
+   "execution_count": 1,
+   "outputs": [],
+   "source": [
+    "import random\n",
+    "import numpy as np\n",
+    "import pandas as pd\n",
+    "import matplotlib.pyplot as plt\n",
+    "import torch\n",
+    "from torch import nn\n",
+    "import trainer_lib as tl\n",
+    "from torch_model_definitions import GaussianNoise\n",
+    "\n",
+    "torch.manual_seed(310231551)\n",
+    "random.seed(3009231410)\n",
+    "np.random.seed(2909231846)\n",
+    "np_random_state = np.random.RandomState(131002)"
+   ],
+   "metadata": {
+    "collapsed": false,
+    "ExecuteTime": {
+     "end_time": "2023-10-20T18:42:32.129800600Z",
+     "start_time": "2023-10-20T18:42:28.242618300Z"
+    }
+   },
+   "id": "242f902e948b817f"
+  },
+  {
+   "cell_type": "markdown",
+   "source": [
+    "### Load data"
+   ],
+   "metadata": {
+    "collapsed": false
+   },
+   "id": "9368fad7ca0a9df2"
+  },
+  {
+   "cell_type": "code",
+   "execution_count": null,
+   "outputs": [],
+   "source": [
+    "df: pd.DataFrame = tl.load_country_wide_dataset('../data/country_data.csv')\n",
+    "\n",
+    "X = df.to_numpy(dtype=np.float32)\n",
+    "y = df['el_load'].to_numpy(dtype=np.float32)"
+   ],
+   "metadata": {
+    "collapsed": false
+   },
+   "id": "6203873f30ffdfa"
+  },
+  {
+   "cell_type": "markdown",
+   "source": [
+    "### Define models"
+   ],
+   "metadata": {
+    "collapsed": false
+   },
+   "id": "5a90fabd53d08648"
+  },
+  {
+   "cell_type": "code",
+   "execution_count": 2,
+   "outputs": [],
+   "source": [
+    "class LSTMModel(nn.Module):\n",
+    "    def __init__(self, features=11, hidden_size=15, num_layers=2, dropout=0.0, in_noise=0.0, hid_noise=0.0, bidirectional=True, **kwargs):\n",
+    "        \"\"\"n_w specifies where to add noise: 'input' or 'hidden'\"\"\"\n",
+    "        super(LSTMModel, self).__init__()\n",
+    "        self.hidden_size = hidden_size\n",
+    "        self.h_n_dim = 2 if bidirectional else 1\n",
+    "        self.num_layers = num_layers\n",
+    "        self.in_noise = GaussianNoise(in_noise)\n",
+    "        rec_drop = dropout if num_layers > 1 else 0.0\n",
+    "        self.lstm = nn.LSTM(input_size=features, hidden_size=self.hidden_size, num_layers=num_layers, batch_first=True, bidirectional=bidirectional, dropout=rec_drop)\n",
+    "        # https://pytorch.org/docs/stable/generated/torch.nn.LSTM.html\n",
+    "        self.fc = nn.Sequential(\n",
+    "            nn.Flatten(),\n",
+    "            GaussianNoise(hid_noise),\n",
+    "            nn.Dropout(dropout),\n",
+    "            nn.Linear(self.hidden_size * self.h_n_dim * self.num_layers, 3)\n",
+    "        )\n",
+    "\n",
+    "    def forward(self, x):\n",
+    "        x = self.in_noise(x)\n",
+    "        batch_size = x.shape[0]\n",
+    "        h_0 = torch.zeros(self.h_n_dim * self.num_layers, batch_size, self.hidden_size).requires_grad_().to(tl.TRAINER_LIB_DEVICE)\n",
+    "        c_0 = torch.zeros(self.h_n_dim * self.num_layers, batch_size, self.hidden_size).requires_grad_().to(tl.TRAINER_LIB_DEVICE)\n",
+    "\n",
+    "        output, (h_n, c_n) = self.lstm(x, (h_0, c_0))\n",
+    "        h_n = torch.permute(h_n, (1, 0, 2)) # From shape [h_n_dim, batch, hidden_size] -> [batch, h_n_dim, hidden_size]\n",
+    "                                            # flatten and fully connected layer expects batch to be the first dimension\n",
+    "        return self.fc(h_n)\n",
+    "    \n",
+    "    \n",
+    "class LSTMParams(LSTMModel):\n",
+    "    def __init__(self, param_group='2-20', dropout=0.0, in_noise=0.0, hid_noise=0.0, **kwargs):\n",
+    "        if param_group == '3-20':\n",
+    "            super(LSTMParams, self).__init__(11, hidden_size=20, num_layers=3, bidirectional=True, dropout=dropout, in_noise=in_noise, hid_noise=hid_noise)\n",
+    "        elif param_group == '3-15':\n",
+    "            super(LSTMParams, self).__init__(11, hidden_size=15, num_layers=3, bidirectional=True, dropout=dropout, in_noise=in_noise, hid_noise=hid_noise)\n",
+    "        else:\n",
+    "            super(LSTMParams, self).__init__(11, hidden_size=20, num_layers=2, bidirectional=True, dropout=dropout, in_noise=in_noise, hid_noise=hid_noise)"
+   ],
+   "metadata": {
+    "collapsed": false,
+    "ExecuteTime": {
+     "end_time": "2023-10-20T18:42:32.139421800Z",
+     "start_time": "2023-10-20T18:42:32.134800100Z"
+    }
+   },
+   "id": "dcdf8355f27d18f6"
+  },
+  {
+   "cell_type": "markdown",
+   "source": [
+    "### Grid search"
+   ],
+   "metadata": {
+    "collapsed": false
+   },
+   "id": "a7c2907dd02a6611"
+  },
+  {
+   "cell_type": "markdown",
+   "source": [
+    "I'll first look at different model constructions, then I'll look into hyperparameters, dropouts, noise and maybe higher sequence lengths."
+   ],
+   "metadata": {
+    "collapsed": false
+   },
+   "id": "5ed6b4ef2243c140"
+  },
+  {
+   "cell_type": "code",
+   "execution_count": null,
+   "outputs": [],
+   "source": [
+    "grid = tl.Grid({\n",
+    "    'epochs': [1000],  # we use early stopping, so this is just a high number\n",
+    "    'lr': [0.001],\n",
+    "    'model': [LSTMModel],\n",
+    "    'hidden_size': [15, 30],\n",
+    "    'num_layers': [1, 2],\n",
+    "    'bidirectional': [False, True],\n",
+    "    'n_splits': [6],\n",
+    "})\n",
+    "\n",
+    "wrapper = tl.MIMOTSWrapper(LSTMModel(), seq_len=24, pred_len=3)\n",
+    "b_p, b_s = wrapper.grid_search(X, y, grid, verbose=4)\n",
+    "print(f\"\\nBest params: {b_p}\\nBest score: {b_s}\")"
+   ],
+   "metadata": {
+    "collapsed": false
+   },
+   "id": "f7c94fa75f614a23"
+  },
+  {
+   "cell_type": "markdown",
+   "source": [
+    "I need to try out different validation set sizes.\n",
+    "\n",
+    "### Validation set size"
+   ],
+   "metadata": {
+    "collapsed": false
+   },
+   "id": "6d890928f1623f60"
+  },
+  {
+   "cell_type": "code",
+   "execution_count": null,
+   "outputs": [],
+   "source": [
+    "n_p = {k: [v] for k, v in b_p.items()}\n",
+    "n_p['val_mod'] = [2, 3, 4, 5, 6, 7]\n",
+    "grid = tl.Grid(n_p)\n",
+    "\n",
+    "wrapper = tl.MIMOTSWrapper(LSTMModel(), seq_len=24, pred_len=3)\n",
+    "b_p, b_s = wrapper.grid_search(X, y, grid, verbose=4)\n",
+    "print(f\"\\nBest params: {b_p}\\nBest score: {b_s}\")"
+   ],
+   "metadata": {
+    "collapsed": false
+   },
+   "id": "fa0a4b6b53fb8937"
+  },
+  {
+   "cell_type": "code",
+   "execution_count": null,
+   "outputs": [],
+   "source": [
+    "n_p = {k: [v] for k, v in b_p.items()}\n",
+    "n_p['val_mod'] = [7, 8, 9, 10, 11, 12]\n",
+    "grid = tl.Grid(n_p)\n",
+    "\n",
+    "wrapper = tl.MIMOTSWrapper(LSTMModel(), seq_len=24, pred_len=3)\n",
+    "b_p, b_s = wrapper.grid_search(X, y, grid, verbose=4)\n",
+    "print(f\"\\nBest params: {b_p}\\nBest score: {b_s}\")"
+   ],
+   "metadata": {
+    "collapsed": false
+   },
+   "id": "aaebfe8be35381ce"
+  },
+  {
+   "cell_type": "markdown",
+   "source": [
+    "11 performed the best, but it seems quite unstable, I'll go with 8, since it seems to be the most stable. (This will be the default in trainer_lib.py "
+   ],
+   "metadata": {
+    "collapsed": false
+   },
+   "id": "5a31a7c58e31ad09"
+  },
+  {
+   "cell_type": "markdown",
+   "source": [
+    "### Fine tune model parameters"
+   ],
+   "metadata": {
+    "collapsed": false
+   },
+   "id": "142fd70ba3e20b5a"
+  },
+  {
+   "cell_type": "markdown",
+   "source": [
+    "Bidirectional models seem to perform better. Let's test different hidden and layer sizes."
+   ],
+   "metadata": {
+    "collapsed": false
+   },
+   "id": "5220c687c42a09f2"
+  },
+  {
+   "cell_type": "code",
+   "execution_count": null,
+   "outputs": [],
+   "source": [
+    "grid = tl.Grid({\n",
+    "    'epochs': [1000],  # we use early stopping, so this is just a high number\n",
+    "    'lr': [0.001],\n",
+    "    'model': [LSTMModel],\n",
+    "    'hidden_size': [10, 15, 20],\n",
+    "    'num_layers': [1, 2, 3],\n",
+    "    'bidirectional': [True],\n",
+    "    'n_splits': [6],\n",
+    "    'dropout': [0.3],\n",
+    "}) # val_mod is default at 8\n",
+    "\n",
+    "wrapper = tl.MIMOTSWrapper(LSTMModel(), seq_len=24, pred_len=3)\n",
+    "b_p, b_s = wrapper.grid_search(X, y, grid, verbose=3)\n",
+    "print(f\"\\nBest params: {b_p}\\nBest score: {b_s}\")"
+   ],
+   "metadata": {
+    "collapsed": false
+   },
+   "id": "9e8bf897a525b2bc"
+  },
+  {
+   "cell_type": "markdown",
+   "source": [
+    "(num_layers) - (hidden_sizes): (notes)\n",
+    "- 2 - 20: I see a lot of consistency\n",
+    "- 3 - 15: Not too consistent, but has good overall score\n",
+    "- 3 - 20: Seems somewhat consistent, has the best overall score"
+   ],
+   "metadata": {
+    "collapsed": false
+   },
+   "id": "a9acf0859118a749"
+  },
+  {
+   "cell_type": "markdown",
+   "source": [
+    "I'll do some quick learning rate testing."
+   ],
+   "metadata": {
+    "collapsed": false
+   },
+   "id": "58f74d3e275f492c"
+  },
+  {
+   "cell_type": "code",
+   "execution_count": null,
+   "outputs": [],
+   "source": [
+    "grid = tl.Grid({\n",
+    "    'epochs': [1000],  # we use early stopping, so this is just a high number\n",
+    "    'lr': [0.001, 0.0005, 0.0001],\n",
+    "    'model': [LSTMParams],\n",
+    "    'param_group': ['3-20'],\n",
+    "    'n_splits': [6],\n",
+    "    'dropout': [0.3],\n",
+    "}) # val_mod is default at 8\n",
+    "\n",
+    "b_p, b_s = wrapper.grid_search(X, y, grid, verbose=3)\n",
+    "print(f\"\\nBest params: {b_p}\\nBest score: {b_s}\")"
+   ],
+   "metadata": {
+    "collapsed": false
+   },
+   "id": "acd34298dad66ca6"
+  },
+  {
+   "cell_type": "markdown",
+   "source": [
+    "Learning rate 0.0001 is very promising, it's also pretty consistent."
+   ],
+   "metadata": {
+    "collapsed": false
+   },
+   "id": "aa78c02b94d651c1"
+  },
+  {
+   "cell_type": "markdown",
+   "source": [
+    "### Noise"
+   ],
+   "metadata": {
+    "collapsed": false
+   },
+   "id": "346cacc93ab71e9c"
+  },
+  {
+   "cell_type": "code",
+   "execution_count": null,
+   "outputs": [],
+   "source": [
+    "grid = tl.Grid({\n",
+    "    'epochs': [1000],  # we use early stopping, so this is just a high number\n",
+    "    'lr': [0.0001],\n",
+    "    'model': [LSTMParams],\n",
+    "    'param_group': ['2-20', '3-20'],\n",
+    "    'n_splits': [6],\n",
+    "    'dropout': [0.3],  # I'll test dropout next\n",
+    "    'in_noise': [0.0, 0.05],\n",
+    "    'hid_noise': [0.0, 0.05],\n",
+    "}) # val_mod is default at 8\n",
+    "\n",
+    "wrapper = tl.MIMOTSWrapper(LSTMParams(), seq_len=24, pred_len=3)\n",
+    "b_p, b_s = wrapper.grid_search(X, y, grid, verbose=3)\n",
+    "print(f\"\\nBest params: {b_p}\\nBest score: {b_s}\")"
+   ],
+   "metadata": {
+    "collapsed": false
+   },
+   "id": "e23d6112b4b0e497"
+  },
+  {
+   "cell_type": "markdown",
+   "source": [
+    "3-20 configuration seems more consistent, input noise throws off the model too much at this point.\n",
+    "Time to test different dropouts."
+   ],
+   "metadata": {
+    "collapsed": false
+   },
+   "id": "ea0be8523e8635f6"
+  },
+  {
+   "cell_type": "markdown",
+   "source": [
+    "### Dropouts"
+   ],
+   "metadata": {
+    "collapsed": false
+   },
+   "id": "5fa0bd9aea5b4521"
+  },
+  {
+   "cell_type": "code",
+   "execution_count": null,
+   "outputs": [],
+   "source": [
+    "grid = tl.Grid({\n",
+    "    'epochs': [1000],  # we use early stopping, so this is just a high number\n",
+    "    'lr': [0.0001],\n",
+    "    'model': [LSTMParams],\n",
+    "    'param_group': ['3-20'],\n",
+    "    'n_splits': [6],\n",
+    "    'dropout': [0.3, 0.5],\n",
+    "    'hid_noise': [0.05, 0.1],\n",
+    "}) # val_mod is default at 8\n",
+    "\n",
+    "wrapper = tl.MIMOTSWrapper(LSTMParams(), seq_len=24, pred_len=3)\n",
+    "b_p, b_s = wrapper.grid_search(X, y, grid, verbose=3)\n",
+    "print(f\"\\nBest params: {b_p}\\nBest score: {b_s}\")"
+   ],
+   "metadata": {
+    "collapsed": false
+   },
+   "id": "a1f49342e6848c92"
+  },
+  {
+   "cell_type": "markdown",
+   "source": [
+    "It seems that 0.3 dropout and 0.05 noise was the best."
+   ],
+   "metadata": {
+    "collapsed": false
+   },
+   "id": "ef310e0e22ae58ba"
+  },
+  {
+   "cell_type": "markdown",
+   "source": [
+    "### Test of all features\n",
+    "\n",
+    "It might be worth testing if adding back the features filtered in feature selection help us in any way. This way we let the model decide what features are important.\n",
+    "If scores don't increase, I'll keep the feature selection."
+   ],
+   "metadata": {
+    "collapsed": false
+   },
+   "id": "f5cbc7ba18ef9416"
+  },
+  {
+   "cell_type": "code",
+   "execution_count": null,
+   "outputs": [],
+   "source": [
+    "df: pd.DataFrame = tl.load_country_wide_dataset('../data/country_data.csv', True)\n",
+    "\n",
+    "X = df.to_numpy(dtype=np.float32)\n",
+    "y = df['el_load'].to_numpy(dtype=np.float32)\n",
+    "\n",
+    "wrapper = tl.MIMOTSWrapper(LSTMModel(18, hidden_size=20, num_layers=3, bidirectional=True, dropout=0.3, hid_noise=0.05), seq_len=24, pred_len=3)\n",
+    "result = wrapper.validate_ts_strategy(X, y, 1000, lr=0.0001, n_splits=6)\n",
+    "\n",
+    "print(sum(result[3]) / len(result[3]), \"-\", sum(result[3][1:]) / (len(result[3]) - 1))\n",
+    "st = X.shape[0] // 7\n",
+    "tl.MIMOTSWrapper.print_evaluation_info(*wrapper.predict(X[-st:], y[-st:]))\n",
+    "\n",
+    "\n",
+    "# load back original X and y\n",
+    "df: pd.DataFrame = tl.load_country_wide_dataset('../data/country_data.csv')\n",
+    "\n",
+    "X = df.to_numpy(dtype=np.float32)\n",
+    "y = df['el_load'].to_numpy(dtype=np.float32)"
+   ],
+   "metadata": {
+    "collapsed": false
+   },
+   "id": "6b5f4839571957f4"
+  },
+  {
+   "cell_type": "markdown",
+   "source": [
+    "This seems to be worse, so I'll keep the feature selection."
+   ],
+   "metadata": {
+    "collapsed": false
+   },
+   "id": "581a1ace700e468b"
+  },
+  {
+   "cell_type": "markdown",
+   "source": [
+    "### Trying to speed up training."
+   ],
+   "metadata": {
+    "collapsed": false
+   },
+   "id": "f948a313d753cb4f"
+  },
+  {
+   "cell_type": "code",
+   "execution_count": null,
+   "outputs": [],
+   "source": [
+    "grid = tl.Grid({\n",
+    "    'epochs': [1000],  # we use early stopping, so this is just a high number\n",
+    "    'lr': [0.001],\n",
+    "    'model': [LSTMParams],\n",
+    "    'param_group': ['3-20'],\n",
+    "    'dropout': [0.3],\n",
+    "    'hid_noise': [0.05],\n",
+    "    'batch_size': [1024, 2048, 4096],\n",
+    "    'es_p': [20],\n",
+    "}) # n_splits defaulted to 6, val_mod to 8\n",
+    "\n",
+    "wrapper = tl.MIMOTSWrapper(LSTMParams(), seq_len=24, pred_len=3)\n",
+    "b_p, b_s = wrapper.grid_search(X, y, grid, verbose=4)\n",
+    "print(f\"\\nBest params: {b_p}\\nBest score: {b_s}\")"
+   ],
+   "metadata": {
+    "collapsed": false
+   },
+   "id": "36a92ace8a27b51f"
+  },
+  {
+   "cell_type": "markdown",
+   "source": [
+    "### Final"
+   ],
+   "metadata": {
+    "collapsed": false
+   },
+   "id": "33f30039fd2900af"
+  },
+  {
+   "cell_type": "code",
+   "execution_count": null,
+   "outputs": [],
+   "source": [
+    "wrapper = tl.MIMOTSWrapper(LSTMParams('3-20', dropout=0.3, hid_noise=0.05), seq_len=24, pred_len=3)\n",
+    "result = wrapper.validate_ts_strategy(X, y, 1000, batch_size=2048, lr=0.001, n_splits=6, es_p=20)"
+   ],
+   "metadata": {
+    "collapsed": false
+   },
+   "id": "f7b237a54694472d"
+  },
+  {
+   "cell_type": "code",
+   "execution_count": null,
+   "outputs": [],
+   "source": [
+    "print(sum(result[3]) / len(result[3]), \"-\", sum(result[3][1:]) / (len(result[3]) - 1))\n",
+    "st = X.shape[0] // 7\n",
+    "tl.MIMOTSWrapper.print_evaluation_info(*wrapper.predict(X[-st:], y[-st:]))"
+   ],
+   "metadata": {
+    "collapsed": false
+   },
+   "id": "2a001f286526ad1b"
+  }
+ ],
+ "metadata": {
+  "kernelspec": {
+   "display_name": "Python 3",
+   "language": "python",
+   "name": "python3"
+  },
+  "language_info": {
+   "codemirror_mode": {
+    "name": "ipython",
+    "version": 2
+   },
+   "file_extension": ".py",
+   "mimetype": "text/x-python",
+   "name": "python",
+   "nbconvert_exporter": "python",
+   "pygments_lexer": "ipython2",
+   "version": "2.7.6"
+  }
+ },
+ "nbformat": 4,
+ "nbformat_minor": 5
+}